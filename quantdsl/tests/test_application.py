--- conflicted
+++ resolved
@@ -1185,21 +1185,23 @@
 
 PowerPlant(Date('2012-01-01'), Date('{end_date}'), Market('SPARKSPREAD'), Running())
 """
-<<<<<<< HEAD
+
+        # Check single-sided vs. double sided deltas.
         self.assert_contract_value(specification,
                                    expected_value=11.771,
                                    expected_call_count=47,
                                    periodisation='monthly',
                                    expected_deltas={'SPARKSPREAD-2012-1': 11.978})
 
-        # Single-sided delta performs really badly with this model.
         self.assert_contract_value(specification,
                                    expected_value=11.771,
                                    expected_call_count=47,
                                    periodisation='monthly',
                                    expected_deltas={'SPARKSPREAD-2012-1': 11.978},
                                    is_double_sided_deltas=False)
-=======
+
+
+        # Check the call counts.
         self.assert_contract_value(specification.format(end_date='2012-01-13'), 11.771, expected_call_count=47)
         self.assert_contract_value(specification.format(end_date='2012-01-14'), expected_call_count=51)
         self.assert_contract_value(specification.format(end_date='2012-01-15'), expected_call_count=55)
@@ -1264,7 +1266,6 @@
         self.assert_contract_value(specification.format(end_date='2012-01-15'), expected_call_count=55)
         self.assert_contract_value(specification.format(end_date='2012-01-16'), expected_call_count=59)
         self.assert_contract_value(specification.format(end_date='2012-01-17'), expected_call_count=63)
->>>>>>> 1b01c449
 
     def test_call_recombinations_with_function_calls_advancing_values(self):
         # This wasn't working, because each function call was being carried into the next
@@ -1623,11 +1624,8 @@
             'quantity': 2,
             'limit': 2
         }
-<<<<<<< HEAD
         self.assert_contract_value(specification, 19.9982, {}, expected_call_count=10)
-=======
         self.assert_contract_value(specification, 19.9857, {}, expected_call_count=7)
->>>>>>> 1b01c449
 
         # Capacity, and inventory to discharge in future.
         specification = specification_tmpl % {
@@ -1637,11 +1635,8 @@
             'quantity': 2,
             'limit': 2
         }
-<<<<<<< HEAD
         self.assert_contract_value(specification, 17.1827, {}, expected_call_count=10)
-=======
         self.assert_contract_value(specification, 15.3496, {}, expected_call_count=7)
->>>>>>> 1b01c449
 
         # Capacity, zero inventory, in future.
         specification = specification_tmpl % {
@@ -1651,9 +1646,7 @@
             'quantity': 0,
             'limit': 2
         }
-<<<<<<< HEAD
         self.assert_contract_value(specification, 0.0024, {}, expected_call_count=6)
-=======
         self.assert_contract_value(specification, 0.0123, {}, expected_call_count=7)
 
         # Capacity, zero inventory, longer run, higher limit.
@@ -1685,7 +1678,6 @@
             'limit': 3
         }
         self.assert_contract_value(specification, expected_call_count=19)
->>>>>>> 1b01c449
 
 
 class SingleTests(ApplicationTestCase):
