# coding=utf-8
from __future__ import print_function

import collections
import datetime
import math
import signal
import sys
from collections import defaultdict
from threading import Event, Thread
from time import sleep

import dateutil.parser
import numpy
import six
from eventsourcing.domain.model.events import subscribe, unsubscribe
from numpy.lib.nanfunctions import nanpercentile

from quantdsl.application.base import DEFAULT_MAX_DEPENDENCY_GRAPH_SIZE, Results
from quantdsl.application.with_multithreading_and_python_objects import \
    QuantDslApplicationWithMultithreadingAndPythonObjects
from quantdsl.domain.model.call_dependents import CallDependents
from quantdsl.domain.model.call_link import CallLink
from quantdsl.domain.model.call_requirement import CallRequirement
from quantdsl.domain.model.call_result import CallResult, ResultValueComputed, make_call_result_id
from quantdsl.domain.model.simulated_price_requirements import SimulatedPriceRequirements
from quantdsl.exceptions import InterruptSignalReceived, TimeoutError
from quantdsl.priceprocess.base import datetime_from_date


def calc_print_plot(source_code, title='', observation_date=None, periodisation=None, interest_rate=0,
                    path_count=20000, perturbation_factor=0.01, price_process=None, dsl_classes=None,
                    max_dependency_graph_size=DEFAULT_MAX_DEPENDENCY_GRAPH_SIZE,
                    timeout=None, verbose=False, is_double_sided_deltas=True):
    # Calculate and print the results.
    results = calc_print(source_code,
                         max_dependency_graph_size=max_dependency_graph_size,
                         observation_date=observation_date,
                         interest_rate=interest_rate,
                         path_count=path_count,
                         perturbation_factor=perturbation_factor,
                         price_process=price_process,
                         periodisation=periodisation,
                         dsl_classes=dsl_classes,
                         timeout=timeout,
                         verbose=verbose,
                         is_double_sided_deltas=is_double_sided_deltas
                         )

    # Plot the results.
    if results.periods:
        plot_periods(
            periods=results.periods,
            title=title,
            periodisation=periodisation,
            interest_rate=interest_rate,
            path_count=path_count,
            perturbation_factor=perturbation_factor,
        )
    return results


def calc_print(source_code, observation_date=None, interest_rate=0, path_count=20000, perturbation_factor=0.01,
               price_process=None, periodisation=None, dsl_classes=None,
               max_dependency_graph_size=DEFAULT_MAX_DEPENDENCY_GRAPH_SIZE,
               timeout=None, verbose=False, is_double_sided_deltas=True):
    # Calculate the results.
    results = calc(
        source_code=source_code,
        interest_rate=interest_rate,
        path_count=path_count,
        observation_date=observation_date,
        perturbation_factor=perturbation_factor,
        price_process=price_process,
        periodisation=periodisation,
        dsl_classes=dsl_classes,
        max_dependency_graph_size=max_dependency_graph_size,
        timeout=timeout,
        verbose=verbose,
        is_double_sided_deltas=is_double_sided_deltas
    )

    # Print the results.
    print_results(results, path_count)
    return results


def calc(source_code, observation_date=None, interest_rate=0, path_count=20000,
         perturbation_factor=0.01, price_process=None, periodisation=None, dsl_classes=None,
         max_dependency_graph_size=DEFAULT_MAX_DEPENDENCY_GRAPH_SIZE,
         timeout=None, verbose=False, is_double_sided_deltas=True):
    cmd = Calculate(
        source_code=source_code,
        observation_date=observation_date,
        interest_rate=interest_rate,
        path_count=path_count,
        perturbation_factor=perturbation_factor,
        price_process=price_process,
        periodisation=periodisation,
        dsl_classes=dsl_classes,
        max_dependency_graph_size=max_dependency_graph_size,
        timeout=timeout,
        verbose=verbose,
        is_double_sided_deltas=is_double_sided_deltas
    )
    with cmd:
        try:
            return cmd.calculate()
        except (TimeoutError, InterruptSignalReceived) as e:
            print()
            print()
            print(e)
            sys.exit(1)


class Calculate(object):
    def __init__(self, source_code, observation_date=None, interest_rate=0, path_count=20000, perturbation_factor=0.01,
                 price_process=None, periodisation=None, dsl_classes=None,
                 max_dependency_graph_size=DEFAULT_MAX_DEPENDENCY_GRAPH_SIZE,
                 timeout=None, verbose=False, is_double_sided_deltas=True):
        self.timeout = timeout
        self.source_code = source_code
        if observation_date is not None:
            observation_date = datetime_from_date(dateutil.parser.parse(observation_date))
        self.observation_date = observation_date
        self.interest_rate = interest_rate
        self.path_count = path_count
        self.perturbation_factor = perturbation_factor
        # Todo: Optional double or single sided deltas.
        # self.double_sided_deltas = double_sided_deltas
        self.price_process = price_process
        self.periodisation = periodisation
        self.max_dependency_graph_size = max_dependency_graph_size
        self.verbose = verbose
        # Todo: Repetitions - number of times the computation will be repeated (multiprocessing).
        # self.repetitions = repetitions
        self.dsl_classes = dsl_classes
        self.is_double_sided_deltas = is_double_sided_deltas

    def __enter__(self):
        self.orig_sigterm_handler = signal.signal(signal.SIGTERM, self.shutdown)
        self.orig_sigint_handler = signal.signal(signal.SIGINT, self.shutdown)
        return self

    def __exit__(self, exc_type, exc_val, exc_tb):
        signal.signal(signal.SIGTERM, self.orig_sigterm_handler)
        signal.signal(signal.SIGINT, self.orig_sigint_handler)

    def calculate(self):
        self.result_cost = 0
        self.result_count = 0
        self.root_result_id = None
        self.is_timed_out = Event()
        self.is_interrupted = Event()
        self.timeout_msg = ''
        self.is_finished = Event()
        self.started = datetime.datetime.now()
        self.started_evaluating = None
        self.times = collections.deque()
        self.call_result_count = 0
        self.call_requirement_count = 1

        if self.timeout:
            timeout_thread = Thread(target=self.wait_then_set_is_timed_out)
            timeout_thread.setDaemon(True)
            timeout_thread.start()

        with QuantDslApplicationWithMultithreadingAndPythonObjects(
                max_dependency_graph_size=self.max_dependency_graph_size,
                dsl_classes=self.dsl_classes,
        ) as app:

            # Subscribe after the application, so events are received after the application.
            # - this means the final result is persisted before this interface is notified
            #   the result is available and tries to get it, avoiding a race condition
            self.subscribe()
            try:

                # Compile.
                start_compile = datetime.datetime.now()
                contract_specification = app.compile(self.source_code, self.observation_date)
                end_compile = datetime.datetime.now()
                if self.verbose:
                    # Todo: Separate this, not all users want print statements.
                    print("")  # Get a new line after the compilation progress.
                    print("Compilation in {:.3f}s".format((end_compile - start_compile).total_seconds()))

                # Get simulation args.
                if self.price_process is not None:
                    price_process_name = self.price_process['name']
                    calibration_params = {k: v for k, v in self.price_process.items() if k != 'name'}
                else:
                    price_process_name = 'quantdsl.priceprocess.blackscholes.BlackScholesPriceProcess'
                    calibration_params = {}

                # Simulate the market prices.
                start_simulate = datetime.datetime.now()
                market_simulation = app.simulate(
                    contract_specification,
                    price_process_name=price_process_name,
                    calibration_params=calibration_params,
                    path_count=self.path_count,
                    observation_date=self.observation_date,
                    interest_rate=self.interest_rate,
                    perturbation_factor=self.perturbation_factor,
                    periodisation=self.periodisation,
                )
                end_simulate = datetime.datetime.now()
                if self.verbose:
                    # Todo: Separate this, not all users want print statements.
                    print("Simulation in {:.3f}s".format((end_simulate - start_simulate).total_seconds()))

                # Estimate the cost of the evaluation (to show progress).
                # Todo: Improve the call cost estimation, perhaps by running over the depenendency graph and coding
                # each DSL class to know how long it will take relative to others.
                call_counts, call_costs = app.calc_counts_and_costs(contract_specification.id, self.is_double_sided_deltas)
                self.result_count_expected = sum(call_counts.values())
                self.result_cost_expected = sum(call_costs.values())
                if self.verbose:
                    print("Starting {} node evaluations, please wait...".format(self.result_count_expected))
                # self.expected_num_call_requirements = len(call_costs)

                # Evaluate the contract specification.
                start_calc = datetime.datetime.now()
                self.started_evaluating = datetime.datetime.now()
                evaluation = app.evaluate(
                    contract_specification_id=contract_specification.id,
                    market_simulation_id=market_simulation.id,
                    periodisation=self.periodisation,
                    is_double_sided_deltas=self.is_double_sided_deltas
                )

                # Wait for the result.
                self.root_result_id = make_call_result_id(evaluation.id, evaluation.contract_specification_id)
                if not self.root_result_id in app.call_result_repo:
                    while not self.is_finished.wait(timeout=1):
                        self.check_has_app_thread_errored(app)
                    self.check_is_timed_out()
                    self.check_is_interrupted()

                # Todo: Separate this, not all users want print statements.
                end_calc = datetime.datetime.now()
                if self.verbose:
                    print("")
                    print("Evaluation in {:.3f}s".format((end_calc - start_calc).total_seconds()))

                # Read the results.
                results = app.read_results(evaluation)
            finally:

                self.unsubscribe()

        return results

    def check_has_app_thread_errored(self, app):
        try:
            app.check_has_thread_errored()
        except:
            self.set_is_finished()
            raise

    def subscribe(self):
        subscribe(self.is_call_requirement_created, self.print_compilation_progress)
        subscribe(self.is_calculating, self.check_is_timed_out)
        subscribe(self.is_calculating, self.check_is_interrupted)
        subscribe(self.is_evaluation_complete, self.set_is_finished)
        subscribe(self.is_result_value_computed, self.inc_result_value_computed_count)
        subscribe(self.is_result_value_computed, self.print_evaluation_progress)
        subscribe(self.is_call_result_created, self.inc_call_result_count)
        subscribe(self.is_call_result_created, self.print_evaluation_progress)

    def unsubscribe(self):
        unsubscribe(self.is_call_requirement_created, self.print_compilation_progress)
        unsubscribe(self.is_calculating, self.check_is_timed_out)
        unsubscribe(self.is_calculating, self.check_is_interrupted)
        unsubscribe(self.is_evaluation_complete, self.set_is_finished)
        unsubscribe(self.is_result_value_computed, self.inc_result_value_computed_count)
        unsubscribe(self.is_result_value_computed, self.print_evaluation_progress)
        unsubscribe(self.is_call_result_created, self.inc_call_result_count)
        unsubscribe(self.is_call_result_created, self.print_evaluation_progress)

    @staticmethod
    def is_call_requirement_created(event):
        return isinstance(event, CallRequirement.Created)

    def print_compilation_progress(self, event):
        if self.verbose:
            msg = "\rCompiled {} nodes ".format(self.call_requirement_count)
            self.call_requirement_count += 1
            sys.stdout.write(msg)
            sys.stdout.flush()

    @staticmethod
    def is_calculating(event):
        return isinstance(event, (
            ResultValueComputed,
            CallRequirement.Created,
            CallLink.Created,
            CallDependents.Created,
            SimulatedPriceRequirements.Created,
        ))

    def is_evaluation_complete(self, event):
        return isinstance(event, CallResult.Created) and event.entity_id == self.root_result_id

    def set_is_finished(self, *_):
        self.is_finished.set()

    @staticmethod
    def is_call_result_created(event):
        return isinstance(event, CallResult.Created)

    def inc_call_result_count(self, event):
        self.call_result_count += 1

    @staticmethod
    def is_result_value_computed(event):
        return isinstance(event, ResultValueComputed)

    def inc_result_value_computed_count(self, event):
        self.result_count += 1
        self.result_cost += event.cost

    def print_evaluation_progress(self, event):
        self.check_is_timed_out(event)

        # Todo: Settle this down, needs closer accounting of cost of element evaluation to stop estimate being so
        # jumpy. Perhaps estimating the complexity is something to do when building the dependency graph?
        # i = len(self.times) // 2
        i = 0
        j = len(self.times) - 1
        self.times.append(datetime.datetime.now())

        if self.verbose and j > i:
            duration = self.times[j] - self.times[i]
            rate_cost = self.result_cost / duration.total_seconds()
            rate_count = self.result_count / duration.total_seconds()
            eta = (self.result_cost_expected - self.result_cost) / rate_cost
            seconds_running = (datetime.datetime.now() - self.started).total_seconds()
            seconds_evaluating = (datetime.datetime.now() - self.started_evaluating).total_seconds()

            percent_complete = (100.0 * self.result_cost) / self.result_cost_expected
            msg = (
                "\r"
                "{}/{} "
                "{:.2f}% complete "
                "{:.2f} eval/s "
                "running {:.0f}s "
                "eta {:.0f}s").format(
                self.result_count,
                self.result_count_expected,
                percent_complete,
                rate_count,
                seconds_running,
                eta,
            )

            if self.timeout:
                msg += ' timeout in {:.0f}s'.format(self.timeout - seconds_running)
            sys.stdout.write(msg)
            sys.stdout.flush()

            # Abort if there isn't enough time left.
            if self.timeout:
                out_of_time = self.timeout < seconds_running + eta
                if out_of_time and seconds_evaluating > 15 and eta > 2:
                    msg = ('eta still {:.0f}s after {:.0f}s, so '
                           'aborting in anticipation of {:.0f}s timeout'
                           ).format(eta, seconds_running, self.timeout)
                    self.set_is_timed_out(msg)
                    raise Exception(msg)

    def wait_then_set_is_timed_out(self):
        sleep(self.timeout)
        if not self.is_finished.is_set():
            msg = 'Timed out after {}s'.format(self.timeout)
            self.set_is_timed_out(msg)

    def set_is_timed_out(self, msg):
        self.timeout_msg = msg
        self.is_timed_out.set()
        self.set_is_finished()

    def shutdown(self, signal, frame):
        self.set_is_interrupted('Interrupted by signal {}'.format(signal))

    def set_is_interrupted(self, msg):
        self.interruption_msg = msg
        self.is_interrupted.set()
        self.set_is_finished()

    def check_is_timed_out(self, *_):
        if self.is_timed_out.is_set():
            raise TimeoutError(self.timeout_msg)

    def check_is_interrupted(self, *_):
        if self.is_interrupted.is_set():
            self.set_is_finished()
            raise InterruptSignalReceived(self.interruption_msg)


def print_results(results, path_count):
    print("")
    print("")

    dates = []
    for period in results.periods:
        date = period['delivery_date']
        if date not in dates:
            dates.append(date)

    sqrt_path_count = math.sqrt(path_count)
    if isinstance(results.fair_value, six.integer_types + (float,)):
        fair_value_mean = results.fair_value
        fair_value_stderr = 0
    else:
        fair_value_mean = results.fair_value.mean()
        fair_value_stderr = results.fair_value.std() / sqrt_path_count

    if results.periods:
        net_hedge_cost = 0.0
        net_hedge_units = defaultdict(int)

        market_name_width = max([len(k) for k in results.by_market_name.keys()])
        for delivery_date, markets_results in sorted(results.by_delivery_date.items()):

            for market_result in markets_results:
                market_name = market_result['market_name']
                if delivery_date:
                    print("{} {}".format(delivery_date, market_name))
                else:
                    print(market_name)
                delta = market_result['delta'].mean()
                print("Delta: {: >8.2f}".format(delta))
                price_simulated = market_result['price_simulated'].mean()
                print("Price: {: >8.2f}".format(price_simulated))
                hedge_units = market_result['hedge_units']
                hedge_units_mean = hedge_units.mean()
                hedge_units_stderr = hedge_units.std() / sqrt_path_count
                print("Hedge: {: >8.2f} ± {:.2f}".format(hedge_units_mean, hedge_units_stderr))
                hedge_cost = market_result['hedge_cost']
                hedge_cost_mean = hedge_cost.mean()
                hedge_cost_stderr = hedge_cost.std() / sqrt_path_count
                net_hedge_cost += hedge_cost
                print("Cash:  {: >8.2f} ± {:.2f}".format(-hedge_cost_mean, 3 * hedge_cost_stderr))
                if len(dates) > 1:
                    market_name = market_result['market_name']
                    net_hedge_units[market_name] += hedge_units
<<<<<<< HEAD
=======
                price_simulated_mean = market_result['price_simulated'].mean()
                print(
                    (
                        "{:"+str(market_name_width)+"} price {:.2f}, "
                        "hedge {:.2f} ± {:.2f}"
                        ", cash {:.2f}"
                ).format(
                        market_name, price_simulated_mean,
                        hedge_units_mean, 3 * hedge_units_stderr,
                        -hedge_cost_mean, 3 * hedge_cost_stderr
                ))
>>>>>>> 1b01c449

                print()

        for commodity in sorted(net_hedge_units.keys()):
            units = net_hedge_units[commodity]
            print("Net hedge {:6} {: >8.2f} ± {: >.2f}".format(
                commodity+':', units.mean(), 3 * units.std() / sqrt_path_count)
            )

        net_hedge_cost_mean = net_hedge_cost.mean()
        net_hedge_cost_stderr = net_hedge_cost.std() / sqrt_path_count

<<<<<<< HEAD
        print("Net hedge cash:  {: >8.2f} ± {: >.2f}".format(-net_hedge_cost_mean, 3 * net_hedge_cost_stderr))
=======
        print()
        print("Net hedge cash: {:.2f} ± {:.2f}".format(-net_hedge_cost_mean, 3 * net_hedge_cost_stderr))
>>>>>>> 1b01c449
        print()
    # if isinstance(results.fair_value, ndarray):
    #     print("nans: {}".format(isnan(results.fair_value).sum()))
    print("Fair value: {:.2f} ± {:.2f}".format(fair_value_mean, 3 * fair_value_stderr))


def plot_periods(periods, title, periodisation, interest_rate, path_count, perturbation_factor):
    from matplotlib import dates as mdates, pylab as plt

    names = set([p['market_name'] for p in periods])

    f, subplots = plt.subplots(1 + 2 * len(names), sharex=True)
    f.canvas.set_window_title(title)
    f.suptitle('paths:{} perturbation:{} interest:{}% '.format(
        path_count, perturbation_factor, interest_rate))

    if periodisation == 'monthly':
        subplots[0].xaxis.set_major_locator(mdates.MonthLocator())
        subplots[0].xaxis.set_major_formatter(mdates.DateFormatter('%Y-%m'))
    elif periodisation == 'daily':
        subplots[0].xaxis.set_major_locator(mdates.DayLocator())
        subplots[0].xaxis.set_major_formatter(mdates.DateFormatter('%Y-%m-%d'))
    else:
        return

    NUM_STD_DEVS = 2
    OUTER_COLOUR = 'y'
    MID_COLOUR = 'g'
    INNER_COLOUR = 'b'
    MEAN_COLOUR = '0.1'
    for i, name in enumerate(names):

        _periods = [p for p in periods if p['market_name'] == name]

        dates = [p['delivery_date'] for p in _periods]
        price_plot = subplots[i]

        prices_mean = [p['price_simulated'].mean() for p in _periods]
        # prices_1 = [p['price'][0] for p in _periods]
        # prices_2 = [p['price'][1] for p in _periods]
        # prices_3 = [p['price'][2] for p in _periods]
        # prices_4 = [p['price'][3] for p in _periods]
        prices_std = [p['price_simulated'].std() for p in _periods]
        prices_plus = list(numpy.array(prices_mean) + NUM_STD_DEVS * numpy.array(prices_std))
        prices_minus = list(numpy.array(prices_mean) - NUM_STD_DEVS * numpy.array(prices_std))

        price_plot.set_title('Prices - {}'.format(name))
        price_plot.plot(
            # dates, prices_1, 'g',
            # dates, prices_2, 'b',
            # dates, prices_3, 'm',
            # dates, prices_4, 'c',
            dates, prices_plus, '0.75',
            dates, prices_minus, '0.75',
            dates, prices_mean, '0.25',
        )

        ymin = min(0, min(prices_minus)) - 1
        ymax = max(0, max(prices_plus)) + 1
        price_plot.set_ylim([ymin, ymax])

        cum_pos = []
        for p in _periods:
            pos = p['hedge_units']
            if cum_pos:
                pos += cum_pos[-1]
            cum_pos.append(pos)
        cum_pos_mean = [p.mean() for p in cum_pos]
        cum_pos_p5 = [nanpercentile(p, 5) for p in cum_pos]
        cum_pos_p10 = [nanpercentile(p, 10) for p in cum_pos]
        cum_pos_p25 = [nanpercentile(p, 25) for p in cum_pos]
        cum_pos_p50 = [nanpercentile(p, 50) for p in cum_pos]
        cum_pos_p75 = [nanpercentile(p, 75) for p in cum_pos]
        cum_pos_p90 = [nanpercentile(p, 90) for p in cum_pos]
        cum_pos_p95 = [nanpercentile(p, 95) for p in cum_pos]

        cum_pos_std = [p.std() for p in cum_pos]
        cum_pos_stderr = [p / math.sqrt(path_count) for p in cum_pos_std]
        cum_pos_std_offset = NUM_STD_DEVS * numpy.array(cum_pos_std)
        cum_pos_std_plus = list(numpy.array(cum_pos_mean) + cum_pos_std_offset)
        cum_pos_std_minus = list(numpy.array(cum_pos_mean) - cum_pos_std_offset)
        com_pos_stderr_offset = NUM_STD_DEVS * numpy.array(cum_pos_stderr)
        cum_pos_stderr_plus = list(numpy.array(cum_pos_mean) + com_pos_stderr_offset)
        cum_pos_stderr_minus = list(numpy.array(cum_pos_mean) - com_pos_stderr_offset)

        pos_plot = subplots[len(names) + i]
        pos_plot.set_title('Position - {}'.format(name))

        pos_plot.plot(
            # dates, cum_pos_std_plus, '0.85',
            # dates, cum_pos_std_minus, '0.85',
            dates, cum_pos_p25, INNER_COLOUR,
            dates, cum_pos_p75, INNER_COLOUR,
            dates, cum_pos_p10, MID_COLOUR,
            dates, cum_pos_p90, MID_COLOUR,
            # dates, cum_pos_p5, OUTER_COLOUR,
            # dates, cum_pos_p95, OUTER_COLOUR,
            # dates, cum_pos_stderr_plus, '0.5',
            # dates, cum_pos_stderr_minus, '0.5',
            dates, cum_pos_p50, MEAN_COLOUR,
        )

        ymin = min(0, min(cum_pos_std_minus)) - 1
        ymax = max(0, max(cum_pos_std_plus)) + 1
        pos_plot.set_ylim([ymin, ymax])

    profit_plot = subplots[-1]
    profit_plot.set_title('Profit')

    hedge_cost_by_date = defaultdict(list)

    dates = []
    for period in periods:
        date = period['delivery_date']
        if date not in dates:
            dates.append(date)
        hedge_cost_by_date[date].append(-period['hedge_cost'])

    cum_hedge_cash = []
    for date in dates:
<<<<<<< HEAD
        hedge_cost = sum(hedge_cost_by_date[date])
        if cum_hedge_cost:
            hedge_cost += cum_hedge_cost[-1]
        cum_hedge_cost.append(hedge_cost)

    cum_cash_p5 = [nanpercentile(p, 5) for p in cum_hedge_cost]
    cum_cash_p10 = [nanpercentile(p, 10) for p in cum_hedge_cost]
    cum_cash_p25 = [nanpercentile(p, 25) for p in cum_hedge_cost]
    cum_cash_p50 = [nanpercentile(p, 50) for p in cum_hedge_cost]
    cum_cash_p75 = [nanpercentile(p, 75) for p in cum_hedge_cost]
    cum_cash_p90 = [nanpercentile(p, 90) for p in cum_hedge_cost]
    cum_cash_p95 = [nanpercentile(p, 95) for p in cum_hedge_cost]
    cum_cash_mean = [p.mean() for p in cum_hedge_cost]
    cum_cash_std = [p.std() for p in cum_hedge_cost]
=======
        hedge_cash = - sum(hedge_cost_by_date[date])
        if cum_hedge_cash:
            hedge_cash += cum_hedge_cash[-1]
        cum_hedge_cash.append(hedge_cash)

    cum_cash_p5 = [nanpercentile(p, 5) for p in cum_hedge_cash]
    cum_cash_p10 = [nanpercentile(p, 10) for p in cum_hedge_cash]
    cum_cash_p25 = [nanpercentile(p, 25) for p in cum_hedge_cash]
    cum_cash_p75 = [nanpercentile(p, 75) for p in cum_hedge_cash]
    cum_cash_p90 = [nanpercentile(p, 90) for p in cum_hedge_cash]
    cum_cash_p95 = [nanpercentile(p, 95) for p in cum_hedge_cash]
    cum_cash_mean = [p.mean() for p in cum_hedge_cash]
    cum_cash_std = [p.std() for p in cum_hedge_cash]
>>>>>>> 1b01c449
    cum_cash_stderr = [p / math.sqrt(path_count) for p in cum_cash_std]

    cum_cash_std_offset = NUM_STD_DEVS * numpy.array(cum_cash_std)
    cum_cash_std_plus = list(numpy.array(cum_cash_mean) + cum_cash_std_offset)
    cum_cash_std_minus = list(numpy.array(cum_cash_mean) - cum_cash_std_offset)

    cum_cash_stderr_offset = NUM_STD_DEVS * numpy.array(cum_cash_stderr)
    cum_cash_stderr_plus = list(numpy.array(cum_cash_mean) + cum_cash_stderr_offset)
    cum_cash_stderr_minus = list(numpy.array(cum_cash_mean) - cum_cash_stderr_offset)

    profit_plot.plot(
        # dates, cum_cash_std_plus, '0.8',
        # dates, cum_cash_std_minus, '0.8',
        dates, cum_cash_p25, INNER_COLOUR,
        dates, cum_cash_p75, INNER_COLOUR,
        dates, cum_cash_p10, MID_COLOUR,
        dates, cum_cash_p90, MID_COLOUR,
        # dates, cum_cash_p5, OUTER_COLOUR,
        # dates, cum_cash_p95, OUTER_COLOUR,
        # dates, cum_cash_stderr_plus, '0.5',
        # dates, cum_cash_stderr_minus, '0.5',
        dates, cum_cash_p50, MEAN_COLOUR
    )

    f.autofmt_xdate(rotation=60)

    [p.grid() for p in subplots]

    plt.show()<|MERGE_RESOLUTION|>--- conflicted
+++ resolved
@@ -446,20 +446,6 @@
                 if len(dates) > 1:
                     market_name = market_result['market_name']
                     net_hedge_units[market_name] += hedge_units
-<<<<<<< HEAD
-=======
-                price_simulated_mean = market_result['price_simulated'].mean()
-                print(
-                    (
-                        "{:"+str(market_name_width)+"} price {:.2f}, "
-                        "hedge {:.2f} ± {:.2f}"
-                        ", cash {:.2f}"
-                ).format(
-                        market_name, price_simulated_mean,
-                        hedge_units_mean, 3 * hedge_units_stderr,
-                        -hedge_cost_mean, 3 * hedge_cost_stderr
-                ))
->>>>>>> 1b01c449
 
                 print()
 
@@ -472,12 +458,7 @@
         net_hedge_cost_mean = net_hedge_cost.mean()
         net_hedge_cost_stderr = net_hedge_cost.std() / sqrt_path_count
 
-<<<<<<< HEAD
         print("Net hedge cash:  {: >8.2f} ± {: >.2f}".format(-net_hedge_cost_mean, 3 * net_hedge_cost_stderr))
-=======
-        print()
-        print("Net hedge cash: {:.2f} ± {:.2f}".format(-net_hedge_cost_mean, 3 * net_hedge_cost_stderr))
->>>>>>> 1b01c449
         print()
     # if isinstance(results.fair_value, ndarray):
     #     print("nans: {}".format(isnan(results.fair_value).sum()))
@@ -573,8 +554,8 @@
             dates, cum_pos_p75, INNER_COLOUR,
             dates, cum_pos_p10, MID_COLOUR,
             dates, cum_pos_p90, MID_COLOUR,
-            # dates, cum_pos_p5, OUTER_COLOUR,
-            # dates, cum_pos_p95, OUTER_COLOUR,
+            dates, cum_pos_p5, OUTER_COLOUR,
+            dates, cum_pos_p95, OUTER_COLOUR,
             # dates, cum_pos_stderr_plus, '0.5',
             # dates, cum_pos_stderr_minus, '0.5',
             dates, cum_pos_p50, MEAN_COLOUR,
@@ -596,9 +577,8 @@
             dates.append(date)
         hedge_cost_by_date[date].append(-period['hedge_cost'])
 
-    cum_hedge_cash = []
+    cum_hedge_cost = []
     for date in dates:
-<<<<<<< HEAD
         hedge_cost = sum(hedge_cost_by_date[date])
         if cum_hedge_cost:
             hedge_cost += cum_hedge_cost[-1]
@@ -613,21 +593,6 @@
     cum_cash_p95 = [nanpercentile(p, 95) for p in cum_hedge_cost]
     cum_cash_mean = [p.mean() for p in cum_hedge_cost]
     cum_cash_std = [p.std() for p in cum_hedge_cost]
-=======
-        hedge_cash = - sum(hedge_cost_by_date[date])
-        if cum_hedge_cash:
-            hedge_cash += cum_hedge_cash[-1]
-        cum_hedge_cash.append(hedge_cash)
-
-    cum_cash_p5 = [nanpercentile(p, 5) for p in cum_hedge_cash]
-    cum_cash_p10 = [nanpercentile(p, 10) for p in cum_hedge_cash]
-    cum_cash_p25 = [nanpercentile(p, 25) for p in cum_hedge_cash]
-    cum_cash_p75 = [nanpercentile(p, 75) for p in cum_hedge_cash]
-    cum_cash_p90 = [nanpercentile(p, 90) for p in cum_hedge_cash]
-    cum_cash_p95 = [nanpercentile(p, 95) for p in cum_hedge_cash]
-    cum_cash_mean = [p.mean() for p in cum_hedge_cash]
-    cum_cash_std = [p.std() for p in cum_hedge_cash]
->>>>>>> 1b01c449
     cum_cash_stderr = [p / math.sqrt(path_count) for p in cum_cash_std]
 
     cum_cash_std_offset = NUM_STD_DEVS * numpy.array(cum_cash_std)
@@ -645,8 +610,8 @@
         dates, cum_cash_p75, INNER_COLOUR,
         dates, cum_cash_p10, MID_COLOUR,
         dates, cum_cash_p90, MID_COLOUR,
-        # dates, cum_cash_p5, OUTER_COLOUR,
-        # dates, cum_cash_p95, OUTER_COLOUR,
+        dates, cum_cash_p5, OUTER_COLOUR,
+        dates, cum_cash_p95, OUTER_COLOUR,
         # dates, cum_cash_stderr_plus, '0.5',
         # dates, cum_cash_stderr_minus, '0.5',
         dates, cum_cash_p50, MEAN_COLOUR
